--- conflicted
+++ resolved
@@ -37,7 +37,6 @@
 description: "Indicates that the yield data are extrapolated against a yield curve, which relates the yield on a security to its time to maturity, to estimate the yield of the bond if it had exactly some maturity"
 descriptionUrl: "https://www.investopedia.com/terms/c/cmtindex.asp"
 
-<<<<<<< HEAD
 Node: dcid:ChainingEnum
 name: "ChainingEnum"
 typeOf: schema:Class
@@ -55,7 +54,7 @@
 typeOf: dcs:ChainingEnumeration
 description: "Indicates chained price index series that uses more current weights of goods and services and that more accurately reflects how consumers respond to changes in relative prices."
 descriptionUrl: "https://www.bls.gov/cpi/additional-resources/chained-cpi.htm"
-=======
+
 Node: dcid:GoogleMapsCommunityMobility
 name: "GoogleMapsCommunityMobility"
 typeOf: dcs:StatisticSourceEnum
@@ -64,5 +63,4 @@
 Node: dcid:EurostatRegionalStatistics
 name: "EurostatRegionalStatistics"
 typeOf: dcs:StatisticSourceEnum
-description: "Measurement method for regional statistics collected by eurostat.org."
->>>>>>> f9a7bf37
+description: "Measurement method for regional statistics collected by eurostat.org."